// This is your Prisma schema file,
// learn more about it in the docs: https://pris.ly/d/prisma-schema

generator client {
  provider      = "prisma-client-js"
  // Optimize for serverless environment
  output        = "../node_modules/.prisma/client"
  // Enable edge runtime compatibility
  engineType    = "library"
  // Optimize binary targets for Vercel deployment
  binaryTargets = ["native", "rhel-openssl-1.0.x"]
}

datasource db {
  provider  = "postgresql"
  url       = env("DATABASE_URL")
  directUrl = env("DIRECT_URL")
  // Additional database configuration for production optimization
  // relationMode = "prisma" // Uncomment if using serverless databases without foreign key support
}

// ================================
// CORE USER MANAGEMENT
// ================================

enum UserStatus {
  ACTIVE
  INACTIVE
  SUSPENDED
  PENDING_VERIFICATION
}

model Role {
  id          String  @id @default(cuid())
  name        String  @unique // "USER", "ADMIN", "EVENT_MANAGER", etc.
  displayName String // "Event Manager", "Administrator"
  description String?
  color       String? // For UI display (#FF5733)
  priority    Int     @default(0) // Higher number = higher priority
  isSystem    Boolean @default(false) // System roles can't be deleted
  isDefault   Boolean @default(false) // Default role for new users

  // Permissions (JSON for flexibility)
  permissions Json @default("[]") // ["events.create", "users.manage", etc.]

  createdAt DateTime @default(now())
  updatedAt DateTime @updatedAt

  // Relations
  users     User[]
  userRoles UserRole[]

  @@index([name])
  @@index([isDefault])
  @@map("roles")
}

model User {
  id            String     @id @default(cuid())
  kindeId       String?    @unique // For Kinde Auth integration
  email         String     @unique
  name          String?
  firstName     String?
  lastName      String?
  primaryRoleId String? // Primary role for quick access
  status        UserStatus @default(PENDING_VERIFICATION)
  phoneNumber   String?

  // Internationalization
  preferredLocale String @default("en")

  // Timestamps
  createdAt   DateTime  @default(now())
  updatedAt   DateTime  @updatedAt
  lastLoginAt DateTime?

  // Relations
  primaryRole                  Role?                 @relation(fields: [primaryRoleId], references: [id])
  userRoles                    UserRole[] // For multiple roles per user
  assignedUserRoles            UserRole[]            @relation("UserRoleAssigner") // Roles assigned by this user
  profile                      Profile?
  eventRegistrations           Registration[]
  waitingListEntries           WaitingList[]
  pendingPayments              PendingPayment[]
  createdEvents                Event[]               @relation("EventCreator")
  managedEvents                Event[]               @relation("EventManager")
  payments                     Payment[]
  registrationHistory          RegistrationHistory[] @relation("RegistrationHistoryUser")
  performedRegistrationActions RegistrationHistory[] @relation("RegistrationHistoryPerformedBy")
  auditLogs                    AuditLog[]
  notificationLogs             NotificationLog[]
  eventFeedback                EventFeedback[]
  uploadedDocuments            EventDocument[]
  createdVideoClips            VideoClip[]           @relation("VideoClipCreator")
  videoReactions               VideoReaction[]

  // Indexes for performance
  @@index([email])
  @@index([primaryRoleId, status])
  @@index([kindeId])
  @@index([status, lastLoginAt]) // For user activity reports
  @@index([preferredLocale]) // For locale-based queries
  // TODO: Add email validation at application level - format: email ~ '^[a-zA-Z0-9._%+-]+@[a-zA-Z0-9.-]+\.[a-zA-Z]{2,}$'
  @@map("users")
}

// Many-to-many relationship for users with multiple roles
model UserRole {
  id     String @id @default(cuid())
  userId String
  roleId String

  // Role assignment metadata
  assignedAt DateTime  @default(now())
  assignedBy String? // User ID who assigned this role
  expiresAt  DateTime? // Optional role expiration
  isActive   Boolean   @default(true)

  // Relations
  user           User  @relation(fields: [userId], references: [id], onDelete: Cascade)
  role           Role  @relation(fields: [roleId], references: [id], onDelete: Cascade)
  assignedByUser User? @relation("UserRoleAssigner", fields: [assignedBy], references: [id])

  // Prevent duplicate role assignments
  @@unique([userId, roleId])
  @@index([userId])
  @@index([roleId])
  @@map("user_roles")
}

model Profile {
  id       String  @id @default(cuid())
  userId   String  @unique
  bio      String?
  avatar   String? // URL to profile image
  company  String?
  jobTitle String?
  website  String?
  linkedin String?
  twitter  String?

  // Preferences
  emailNotifications Boolean @default(true)
  smsNotifications   Boolean @default(false)
  marketingEmails    Boolean @default(false)

  // Emergency contact
  emergencyContactName  String?
  emergencyContactPhone String?

  createdAt DateTime @default(now())
  updatedAt DateTime @updatedAt

  user User @relation(fields: [userId], references: [id], onDelete: Cascade)

  @@map("profiles")
}

// ================================
// EVENT MANAGEMENT
// ================================

enum EventStatus {
  DRAFT
  PUBLISHED
  CANCELLED
  COMPLETED
  POSTPONED
}

enum EventType {
  WORKSHOP
  SEMINAR
  CONFERENCE
  MEETUP
  TRAINING
  SOCIAL
  OTHER
}

model Event {
  id               String  @id @default(cuid())
  title            String
  slug             String  @unique
  description      String?
  shortDescription String?

  // Event details
  type     EventType   @default(MEETUP)
  status   EventStatus @default(DRAFT)
  capacity Int
  price    Decimal?    @db.Decimal(10, 2)
  currency String      @default("EUR")

  // Scheduling
  startDate DateTime
  endDate   DateTime?
  timezone  String    @default("Europe/Bratislava")

  // Location
  venue     String?
  address   String?
  city      String?
  country   String? @default("Slovakia")
  isOnline  Boolean @default(false)
  onlineUrl String?

  // Registration settings
  registrationStartDate DateTime?
  registrationEndDate   DateTime?
  requiresApproval      Boolean   @default(false)
  allowWaitingList      Boolean   @default(true)
  maxWaitingList        Int?

  // Payment settings
  requiresPayment Boolean @default(false)
  bankAccountId   String?

  // Internationalization - JSON for multiple languages
  // Example: {"en": {"title": "Event Title", "description": "..."}, "cs": {...}}
  translations Json?

  // Metadata
  tags       String[]
  imageUrl   String?
  websiteUrl String?

  // Timestamps
  createdAt DateTime @default(now())
  updatedAt DateTime @updatedAt

  // Foreign keys
  creatorId  String
  managerId  String?
  categoryId String? // Link to event category

  // Relations
  creator             User                  @relation("EventCreator", fields: [creatorId], references: [id])
  manager             User?                 @relation("EventManager", fields: [managerId], references: [id])
  bankAccount         BankAccount?          @relation(fields: [bankAccountId], references: [id])
  category            EventCategory?        @relation(fields: [categoryId], references: [id])
  registrations       Registration[]
  waitingList         WaitingList[]
  pendingPayments     PendingPayment[]
  registrationHistory RegistrationHistory[]
  payments            Payment[]
  feedback            EventFeedback[]
  documents           EventDocument[]
  videoClips          VideoClip[]

  // Performance indexes for complex queries
  @@index([status, startDate])
  @@index([creatorId])
  @@index([slug])
  @@index([startDate])
  @@index([type, status, startDate]) // For filtering events by type and status
  @@index([city, country, startDate]) // For location-based searches
  @@index([registrationStartDate, registrationEndDate]) // For registration window queries
  @@index([requiresPayment, price]) // For payment-related filtering
  @@index([categoryId, status]) // For category-based filtering
  @@index([tags]) // For tag-based searches using GIN index
  // TODO: Add validation at application level:
  // - capacity > 0 AND capacity <= 10000
  // - price IS NULL OR price >= 0  
  // - endDate IS NULL OR endDate > startDate
  // - registrationEndDate IS NULL OR registrationEndDate <= startDate
  @@map("events")
}

// ================================
// EVENT CATEGORIES & FEEDBACK
// ================================

model EventCategory {
  id          String  @id @default(cuid())
  name        String  @unique
  slug        String  @unique
  description String?
  color       String? // Hex color for UI display
  icon        String? // Icon identifier

  // Category settings
  isActive  Boolean @default(true)
  sortOrder Int     @default(0)

  // Internationalization
  translations Json? // {"en": {"name": "Workshop", "description": "..."}, "cs": {...}}

  createdAt DateTime @default(now())
  updatedAt DateTime @updatedAt

  // Relations
  events Event[]

  @@index([isActive, sortOrder])
  @@index([slug])
  @@map("event_categories")
}

model EventFeedback {
  id      String @id @default(cuid())
  eventId String
  userId  String

  // Feedback content
  rating  Int // 1-5 star rating
  title   String?
  comment String?

  // Feedback categories
  organizationRating Int? // 1-5 rating for organization
  contentRating      Int? // 1-5 rating for content
  venueRating        Int? // 1-5 rating for venue

  // Moderation
  isApproved  Boolean   @default(false)
  isPublic    Boolean   @default(true)
  moderatedBy String?
  moderatedAt DateTime?

  createdAt DateTime @default(now())
  updatedAt DateTime @updatedAt

  // Relations
  event Event @relation(fields: [eventId], references: [id], onDelete: Cascade)
  user  User  @relation(fields: [userId], references: [id], onDelete: Cascade)

  // Prevent duplicate feedback per user per event
  @@unique([eventId, userId])
  @@index([eventId, isApproved, isPublic])
  @@index([rating, createdAt])
  // TODO: Add rating validation at application level:
  // - rating >= 1 AND rating <= 5
  // - organizationRating IS NULL OR (organizationRating >= 1 AND organizationRating <= 5)
  // - contentRating IS NULL OR (contentRating >= 1 AND contentRating <= 5)
  // - venueRating IS NULL OR (venueRating >= 1 AND venueRating <= 5)
  @@map("event_feedback")
}

model EventDocument {
  id      String @id @default(cuid())
  eventId String

  // Document details
  title       String
  description String?
  fileName    String
  filePath    String
  fileSize    Int // Size in bytes
  mimeType    String

  // Document type and access control
  type                 String  @default("general") // "agenda", "presentation", "handout", "certificate", etc.
  isPublic             Boolean @default(false) // Public documents can be downloaded by anyone
  requiresRegistration Boolean @default(true) // Requires event registration to access

  // Upload metadata
  uploadedBy String
  uploadedAt DateTime @default(now())

  createdAt DateTime @default(now())
  updatedAt DateTime @updatedAt

  // Relations
  event    Event @relation(fields: [eventId], references: [id], onDelete: Cascade)
  uploader User  @relation(fields: [uploadedBy], references: [id])

  @@index([eventId, type, isPublic])
  @@index([type, requiresRegistration])
  @@map("event_documents")
}

// ================================
// REGISTRATION SYSTEM  
// ================================

enum RegistrationStatus {
  PENDING // Awaiting approval/payment
  CONFIRMED // Confirmed attendance
  CANCELLED // User cancelled
  REJECTED // Admin rejected
  ATTENDED // Actually attended event
  NO_SHOW // Didn't show up
}

<<<<<<< HEAD
=======
enum RegistrationPaymentStatus {
  PENDING_VERIFICATION                    // Doesn't take spot
  PAYMENT_SENT_AWAITING_VERIFICATION     // Takes spot
  PAYMENT_VERIFIED                       // Takes spot (confirmed)
  VERIFIED_CASH                          // Takes spot (cash payment)
  REJECTED                               // Back to pending or waiting list
  WAITING_LIST_PROMOTED                  // New status for promoted users
}

>>>>>>> 4134858c
enum RegistrationType {
  INDIVIDUAL // Single person registration
  GROUP // Group registration with friends
  ADMIN_CREATED // Created by admin/moderator
}

enum RegistrationSource {
  WEB_FORM // Standard web registration
  ADMIN_PANEL // Created by admin
  PROMOTED_FROM_WAITING // Promoted from waiting list
  PENDING_PAYMENT_CONFIRMED // Confirmed from pending payment
}

// ================================
// PENDING PAYMENT SYSTEM
// ================================

enum PendingPaymentStatus {
  AWAITING_PAYMENT // QR code generated, waiting for payment
  PAYMENT_RECEIVED // Payment confirmed, ready to promote to registration
  EXPIRED // Payment deadline passed
  CANCELLED // User cancelled before payment
  PROCESSED // Successfully converted to registration
}

model PendingPayment {
  id      String               @id @default(cuid())
  eventId String
  status  PendingPaymentStatus @default(AWAITING_PAYMENT)

  // Primary registrant (can be null for guest registrations)
  userId String?

  // Guest registration data (for non-authenticated users)
  guestEmail     String?
  guestName      String?
  guestPhone     String?
  isGuestRequest Boolean @default(false)

  // Registration type and capacity tracking
  registrationType  RegistrationType @default(INDIVIDUAL)
  totalParticipants Int              @default(1) // Including primary + friends

  // Friend registration data (JSON array of friend objects)
  // Schema: [{"name": "John Doe", "email": "john@example.com", "phone": "+420123456789", "dietaryRequirements": "vegetarian", "specialRequests": "wheelchair access"}]
  friendsData Json? @default("[]")

  // Primary registrant additional data
  primaryDietaryRequirements String?
  primarySpecialRequests     String?
  primaryNotes               String?

  // Payment information
  amount        Decimal       @db.Decimal(10, 2)
  currency      String        @default("EUR")
  paymentMethod PaymentMethod @default(QR_CODE)

  // Bank transfer details for QR code generation
  bankAccountId  String?
  variableSymbol String? @unique // Slovak banking variable symbol
  constantSymbol String?
  specificSymbol String?

  // QR code data
  qrCodeData String? // Generated QR code string
  qrCodeUrl  String? // URL to QR code image

  // Expiration and lifecycle management
  createdAt DateTime @default(now())
  updatedAt DateTime @updatedAt
  expiresAt DateTime // When payment request expires (typically 24-48 hours)

  // Payment tracking
  paidAt      DateTime?
  verifiedAt  DateTime?
  processedAt DateTime? // When converted to registration
  cancelledAt DateTime?

  // Additional metadata
  description String? // Payment description
  reference   String? // External payment reference
  notes       String? // Internal notes

  // Promotion tracking (for waiting list scenarios)
  promotedFromWaitingList Boolean @default(false)
  waitingListPosition     Int? // Original position if promoted from waiting list

  // Relations
  user        User?        @relation(fields: [userId], references: [id], onDelete: Cascade)
  event       Event        @relation(fields: [eventId], references: [id], onDelete: Cascade)
  bankAccount BankAccount? @relation(fields: [bankAccountId], references: [id])

  // Reverse relations
  registrations Registration[] @relation("RegistrationPendingPayment")
  waitingLists  WaitingList[]  @relation("WaitingListPendingPayment")
  payments      Payment[]      @relation("PaymentPendingPayment")

  // Performance indexes
  @@index([eventId, status, createdAt])
  @@index([userId, status]) // For user's pending payments
  @@index([status, expiresAt]) // For cleanup jobs
  @@index([variableSymbol]) // For payment verification
  @@index([isGuestRequest, status]) // For guest registration tracking
  @@index([promotedFromWaitingList, waitingListPosition]) // For waiting list management
  @@index([registrationType, totalParticipants]) // For capacity planning
  @@index([paidAt, verifiedAt, processedAt]) // For payment lifecycle tracking
  @@map("pending_payments")
}

// ================================
// ENHANCED REGISTRATION SYSTEM
// ================================

model Registration {
  id      String             @id @default(cuid())
  userId  String? // Can be null for guest registrations
  eventId String
  status  RegistrationStatus @default(PENDING)

  // Enhanced registration metadata
  registrationType   RegistrationType   @default(INDIVIDUAL)
  registrationSource RegistrationSource @default(WEB_FORM)

  // Group registration support
  isGroupLeader  Boolean @default(true) // Is this the primary registrant in a group
  groupLeaderId  String? // Reference to group leader's registration (if this is a friend)
  groupSize      Int     @default(1) // Total size of the group (including leader)
  friendPosition Int? // Position within the group (null for leader, 1+ for friends)

  // Guest registration data (for non-authenticated users)
  guestEmail     String?
  guestName      String?
  guestPhone     String?
  isGuestRequest Boolean @default(false)

  // Friend data (stored as JSON for group leader registrations)
  // Schema: [{"name": "John Doe", "email": "john@example.com", "phone": "+420123456789", "dietaryRequirements": "vegetarian", "specialRequests": "wheelchair access", "registrationId": "cuid"}]
  friendsData Json? @default("[]")

  // Registration details
  registeredAt DateTime  @default(now())
  confirmedAt  DateTime?
  cancelledAt  DateTime?

  // Additional data
  notes               String?
  dietaryRequirements String?
  specialRequests     String?

  // Payment tracking
  requiresPayment  Boolean @default(false)
  paymentId        String? @unique
  pendingPaymentId String? // Reference to original pending payment
<<<<<<< HEAD

  // Waiting list promotion tracking
  promotedFromWaitingList Boolean   @default(false)
  waitingListPosition     Int? // Original position in waiting list
  promotedAt              DateTime? // When promoted from waiting list

=======

  // New payment status tracking
  paymentStatus RegistrationPaymentStatus @default(PENDING_VERIFICATION)
  paymentClaimedAt DateTime?
  paymentVerifiedAt DateTime?
  paymentRejectedAt DateTime?
  paymentRejectionReason String?
  paymentMethod PaymentMethod? // BANK_TRANSFER, CASH, etc.

  // Friend registration fields
  friendInfo Json? // Stores friend details
  registeredBy String? // User who registered the friend

  // Waiting list promotion tracking
  promotedFromWaitingList Boolean   @default(false)
  waitingListPosition     Int? // Original position in waiting list
  promotedAt              DateTime? // When promoted from waiting list

>>>>>>> 4134858c
  // Relations
  user           User?           @relation(fields: [userId], references: [id], onDelete: Cascade)
  event          Event           @relation(fields: [eventId], references: [id], onDelete: Cascade)
  payment        Payment?        @relation(fields: [paymentId], references: [id])
  pendingPayment PendingPayment? @relation("RegistrationPendingPayment", fields: [pendingPaymentId], references: [id])

  // Group relationships
  groupLeader  Registration?  @relation("GroupMembers", fields: [groupLeaderId], references: [id], onDelete: Cascade)
  groupMembers Registration[] @relation("GroupMembers")

  // Prevent duplicate registrations (considering guest registrations)
  @@unique([userId, eventId]) // For authenticated users
  @@unique([eventId, guestEmail, guestName]) // For guest registrations
  // Performance indexes
  @@index([eventId, status])
  @@index([userId, status])
  @@index([status, registeredAt]) // For admin reporting and timeline analysis
  @@index([requiresPayment, paymentId]) // For payment tracking
  @@index([confirmedAt]) // For attendance tracking
  @@index([isGroupLeader, groupSize]) // For group registration queries
  @@index([groupLeaderId, friendPosition]) // For group member queries
  @@index([registrationType, registrationSource]) // For analytics
  @@index([promotedFromWaitingList, promotedAt]) // For waiting list analytics
  @@index([isGuestRequest, guestEmail]) // For guest registration management
  @@index([pendingPaymentId]) // For linking to pending payments
<<<<<<< HEAD
=======
  @@index([paymentStatus]) // For payment status queries
  @@index([paymentStatus, paymentClaimedAt]) // For payment claiming analytics
>>>>>>> 4134858c
  @@map("registrations")
}

// ================================
// ENHANCED WAITING LIST SYSTEM
// ================================

model WaitingList {
  id         String    @id @default(cuid())
  userId     String? // Can be null for guest waiting list entries
  eventId    String
  position   Int // Position in waiting list
  joinedAt   DateTime  @default(now())
  notifiedAt DateTime? // When user was notified of availability

  // Enhanced waiting list metadata
  registrationType RegistrationType @default(INDIVIDUAL)

  // Group waiting list support
  isGroupEntry Boolean @default(false) // Is this a group waiting list entry
  groupSize    Int     @default(1) // Number of spots needed when promoted

  // Guest waiting list data (for non-authenticated users)
  guestEmail     String?
  guestName      String?
  guestPhone     String?
  isGuestRequest Boolean @default(false)

  // Friend data for group waiting list entries
  // Schema: [{"name": "John Doe", "email": "john@example.com", "phone": "+420123456789", "dietaryRequirements": "vegetarian", "specialRequests": "wheelchair access"}]
  friendsData Json? @default("[]")

  // Additional data
  notes               String?
  dietaryRequirements String?
  specialRequests     String?

  // Promotion tracking
  promotedAt       DateTime? // When promoted to registration
  pendingPaymentId String? // Reference to created pending payment when promoted

  // Relations
  user           User?           @relation(fields: [userId], references: [id], onDelete: Cascade)
  event          Event           @relation(fields: [eventId], references: [id], onDelete: Cascade)
  pendingPayment PendingPayment? @relation("WaitingListPendingPayment", fields: [pendingPaymentId], references: [id])

  // Prevent duplicate waiting list entries
  @@unique([userId, eventId]) // For authenticated users
  @@unique([eventId, guestEmail, guestName]) // For guest waiting list entries
  // Performance indexes
  @@index([eventId, position])
  @@index([userId, joinedAt])
  @@index([isGroupEntry, groupSize]) // For group waiting list management
  @@index([registrationType, position]) // For waiting list analytics
  @@index([isGuestRequest, guestEmail]) // For guest waiting list management
  @@index([promotedAt, pendingPaymentId]) // For promotion tracking
  @@index([notifiedAt, position]) // For notification management
  @@map("waiting_list")
}

// ================================
// PAYMENT SYSTEM
// ================================

enum PaymentStatus {
  PENDING
  COMPLETED
  FAILED
  CANCELLED
  REFUNDED
}

enum PaymentMethod {
  BANK_TRANSFER
  QR_CODE
  CASH
  CARD
  OTHER
}

model Payment {
  id             String  @id @default(cuid())
  userId         String
  eventId        String?
  registrationId String? @unique

  amount   Decimal       @db.Decimal(10, 2)
  currency String        @default("EUR")
  method   PaymentMethod @default(QR_CODE)
  status   PaymentStatus @default(PENDING)

  // Bank transfer details
  bankAccountId  String?
  variableSymbol String? @unique // Slovak banking variable symbol
  constantSymbol String?
  specificSymbol String?

  // QR code data
  qrCodeData String? // Generated QR code string
  qrCodeUrl  String? // URL to QR code image

  // Payment tracking
  paidAt     DateTime?
  verifiedAt DateTime?
  refundedAt DateTime?

  // New payment claiming and verification fields
  claimedAt DateTime? // When user claimed payment
  verifiedBy String? // Admin who verified
  verificationNotes String?

  // Additional data
  description String?
  notes       String?
  reference   String? // External payment reference

  // Link to pending payment (for tracking payment lifecycle)
  pendingPaymentId String? // Reference to original pending payment

  // Timestamps
  createdAt DateTime @default(now())
  updatedAt DateTime @updatedAt

  // Relations
  user           User            @relation(fields: [userId], references: [id])
  event          Event?          @relation(fields: [eventId], references: [id])
  registration   Registration?
  pendingPayment PendingPayment? @relation("PaymentPendingPayment", fields: [pendingPaymentId], references: [id])
  bankAccount    BankAccount?    @relation(fields: [bankAccountId], references: [id])

  @@index([userId])
  @@index([eventId])
  @@index([status, createdAt])
  @@index([variableSymbol])
  @@index([method, status]) // For payment method analysis
  @@index([paidAt, verifiedAt]) // For financial reporting
  @@index([currency, amount]) // For financial analytics
  @@index([bankAccountId, status]) // For bank account reconciliation
  @@index([pendingPaymentId]) // For pending payment tracking
<<<<<<< HEAD
=======
  @@index([claimedAt]) // For payment claiming analytics
  @@index([verifiedBy]) // For admin verification tracking
>>>>>>> 4134858c
  // TODO: Add payment amount validation at application level - amount > 0
  @@map("payments")
}

model BankAccount {
  id            String  @id @default(cuid())
  name          String // Display name for the account
  bankName      String
  accountNumber String
  bankCode      String
  iban          String? @unique
  swift         String?

  // Slovak banking specifics
  isDefault Boolean @default(false)
  isActive  Boolean @default(true)

  // QR code settings
  qrCodeEnabled Boolean @default(true)

  createdAt DateTime @default(now())
  updatedAt DateTime @updatedAt

  // Relations
  events          Event[]
  payments        Payment[]
  pendingPayments PendingPayment[]

  @@index([isDefault, isActive])
  @@index([isActive, qrCodeEnabled]) // For active payment methods
  // TODO: Add Slovak IBAN validation at application level - iban ~ '^SK\\d{2}\\s?\\d{4}\\s?\\d{4}\\s?\\d{4}\\s?\\d{4}\\s?\\d{4}$'
  @@map("bank_accounts")
}

// ================================
// AUDIT & HISTORY TRACKING
// ================================

enum RegistrationAction {
  REGISTERED
  CONFIRMED
  CANCELLED
  PROMOTED_FROM_WAITING_LIST
  MOVED_TO_WAITING_LIST
  PAYMENT_COMPLETED
  PAYMENT_FAILED
  ADMIN_APPROVED
  ADMIN_REJECTED
  PENDING_PAYMENT_CREATED
  PENDING_PAYMENT_EXPIRED
  PENDING_PAYMENT_CANCELLED
  PENDING_PAYMENT_PROCESSED
  GROUP_REGISTRATION_CREATED
  FRIEND_ADDED_TO_GROUP
  FRIEND_REMOVED_FROM_GROUP
}

model RegistrationHistory {
  id      String             @id @default(cuid())
  userId  String
  eventId String
  action  RegistrationAction

  // Context data
  previousStatus String?
  newStatus      String?
  reason         String?
  adminNotes     String?

  // Metadata
  performedById String? // Who performed the action (admin/system)
  timestamp     DateTime @default(now())
  ipAddress     String?
  userAgent     String?

  // Relations
  user        User  @relation("RegistrationHistoryUser", fields: [userId], references: [id])
  event       Event @relation(fields: [eventId], references: [id])
  performedBy User? @relation("RegistrationHistoryPerformedBy", fields: [performedById], references: [id])

  @@index([userId, eventId])
  @@index([timestamp])
  @@map("registration_history")
}

enum AuditAction {
  CREATE
  UPDATE
  DELETE
  VIEW
  LOGIN
  LOGOUT
  EXPORT
  IMPORT
}

model AuditLog {
  id         String      @id @default(cuid())
  userId     String?
  action     AuditAction
  resource   String // Table/resource name
  resourceId String? // ID of the affected resource

  // Change tracking
  oldData Json? // Previous state
  newData Json? // New state
  changes Json? // Specific fields that changed

  // Context
  description String?
  ipAddress   String?
  userAgent   String?
  sessionId   String?

  timestamp DateTime @default(now())

  // Relations
  user User? @relation(fields: [userId], references: [id])

  @@index([userId, timestamp])
  @@index([resource, resourceId])
  @@index([timestamp])
  @@index([action, resource, timestamp]) // For audit filtering by action type
  @@index([resource, action, timestamp]) // For resource-specific audits
  @@index([sessionId, timestamp]) // For session-based audit trails
  @@map("audit_logs")
}

// ================================
// SYSTEM CONFIGURATION
// ================================

model SystemConfig {
  key         String  @id
  value       String
  description String?
  type        String  @default("string") // string, number, boolean, json
  category    String? // grouping configs
  isPublic    Boolean @default(false) // can be accessed by frontend

  createdAt DateTime @default(now())
  updatedAt DateTime @updatedAt

  @@index([category])
  @@map("system_config")
}

// ================================
// EMAIL & NOTIFICATIONS
// ================================

enum NotificationType {
  EMAIL
  SMS
  PUSH
  IN_APP
}

enum NotificationStatus {
  PENDING
  SENT
  DELIVERED
  FAILED
  BOUNCED
}

model NotificationTemplate {
  id      String           @id @default(cuid())
  name    String           @unique
  type    NotificationType
  subject String?

  // Template content (supports multiple languages)
  content   Json // {"en": "template", "cs": "šablona"}
  variables Json? // Available template variables

  isActive Boolean @default(true)
  isSystem Boolean @default(false) // System templates can't be deleted

  createdAt DateTime @default(now())
  updatedAt DateTime @updatedAt

  // Relations
  notifications NotificationLog[]

  @@map("notification_templates")
}

model NotificationLog {
  id         String  @id @default(cuid())
  templateId String?
  userId     String?

  type   NotificationType
  status NotificationStatus @default(PENDING)

  recipient String // email, phone, user_id, etc.
  subject   String?
  content   String

  // Delivery tracking
  sentAt       DateTime?
  deliveredAt  DateTime?
  failedAt     DateTime?
  errorMessage String?

  // Context
  eventId  String?
  metadata Json? // Additional context data

  createdAt DateTime @default(now())

  // Relations
  template NotificationTemplate? @relation(fields: [templateId], references: [id])
  user     User?                 @relation(fields: [userId], references: [id])

  @@index([userId, createdAt])
  @@index([status, createdAt])
  @@index([type, recipient])
  @@map("notification_logs")
}

// ================================
// VIDEO CLIPS SHARING SYSTEM
// ================================

enum VideoClipStatus {
  DRAFT
  PUBLISHED
  MODERATED
  REJECTED
  ARCHIVED
}

enum VideoPrivacy {
  PUBLIC
  PRIVATE
  EVENT_ONLY // Only visible to event participants
  ROLE_RESTRICTED // Based on user roles
}

model VideoCategory {
  id          String  @id @default(cuid())
  name        String  @unique
  slug        String  @unique
  description String?
  color       String? // Hex color for UI display
  icon        String? // Icon identifier

  // Category settings
  isActive  Boolean @default(true)
  sortOrder Int     @default(0)

  // Internationalization
  translations Json? // {"en": {"name": "Gaming", "description": "..."}, "cs": {...}}

  createdAt DateTime @default(now())
  updatedAt DateTime @updatedAt

  // Relations
  videoClips VideoClip[]

  @@index([isActive, sortOrder])
  @@index([slug])
  @@map("video_categories")
}

model VideoClip {
  id          String  @id @default(cuid())
  title       String
  description String?
  slug        String  @unique

  // YouTube integration
  youtubeVideoId String  @unique // YouTube video ID (e.g., "dQw4w9WgXcQ")
  youtubeUrl     String // Full YouTube URL
  thumbnailUrl   String? // YouTube thumbnail URL
  duration       Int? // Video duration in seconds
  embedCode      String? // YouTube embed HTML

  // Content metadata
  status   VideoClipStatus @default(DRAFT)
  privacy  VideoPrivacy    @default(PUBLIC)
  tags     String[] // Array of tags for searchability
  language String          @default("en") // Video language

  // Moderation
  moderatedBy     String?
  moderatedAt     DateTime?
  moderationNotes String?

  // Analytics
  likeCount Int @default(0) // Cached count of positive reactions

  // Event association (optional)
  eventId String?

  // Category association
  categoryId String?

  // Timestamps
  createdAt   DateTime  @default(now())
  updatedAt   DateTime  @updatedAt
  publishedAt DateTime?

  // Foreign keys
  creatorId String

  // Relations
  creator   User            @relation("VideoClipCreator", fields: [creatorId], references: [id], onDelete: Cascade)
  event     Event?          @relation(fields: [eventId], references: [id], onDelete: SetNull)
  category  VideoCategory?  @relation(fields: [categoryId], references: [id], onDelete: SetNull)
  reactions VideoReaction[]

  @@index([status, privacy, publishedAt])
  @@index([creatorId, status])
  @@index([eventId, status])
  @@index([categoryId, status])
  @@index([tags]) // For tag-based searches using GIN index
  @@index([youtubeVideoId])
  @@index([likeCount, publishedAt]) // For popular videos
  @@index([createdAt, status]) // For chronological listing
  @@index([language, status]) // For language-specific searches
  // TODO: Add YouTube URL validation at application level
  // TODO: Add duration validation (> 0 AND <= 43200 seconds = 12 hours max)
  @@map("video_clips")
}

enum ReactionType {
  LIKE
  LOVE
  LAUGH
  WOW
  ANGRY
  SAD
  FIRE
  CLAP
  HEART_EYES
  THUMBS_UP
  THUMBS_DOWN
}

model VideoReaction {
  id   String       @id @default(cuid())
  type ReactionType

  // Target - only videos now
  videoId String
  userId  String

  createdAt DateTime @default(now())

  // Relations
  user  User      @relation(fields: [userId], references: [id], onDelete: Cascade)
  video VideoClip @relation(fields: [videoId], references: [id], onDelete: Cascade)

  // Prevent duplicate reactions - user can only react once per video
  @@unique([userId, videoId])
  @@index([videoId, type])
  @@index([userId, createdAt])
  @@index([type, createdAt]) // For trending reaction analysis
  @@map("video_reactions")
}<|MERGE_RESOLUTION|>--- conflicted
+++ resolved
@@ -383,50 +383,21 @@
   NO_SHOW // Didn't show up
 }
 
-<<<<<<< HEAD
-=======
-enum RegistrationPaymentStatus {
-  PENDING_VERIFICATION                    // Doesn't take spot
-  PAYMENT_SENT_AWAITING_VERIFICATION     // Takes spot
-  PAYMENT_VERIFIED                       // Takes spot (confirmed)
-  VERIFIED_CASH                          // Takes spot (cash payment)
-  REJECTED                               // Back to pending or waiting list
-  WAITING_LIST_PROMOTED                  // New status for promoted users
-}
-
->>>>>>> 4134858c
-enum RegistrationType {
-  INDIVIDUAL // Single person registration
-  GROUP // Group registration with friends
-  ADMIN_CREATED // Created by admin/moderator
-}
-
-enum RegistrationSource {
-  WEB_FORM // Standard web registration
-  ADMIN_PANEL // Created by admin
-  PROMOTED_FROM_WAITING // Promoted from waiting list
-  PENDING_PAYMENT_CONFIRMED // Confirmed from pending payment
-}
-
-// ================================
-// PENDING PAYMENT SYSTEM
-// ================================
-
-enum PendingPaymentStatus {
-  AWAITING_PAYMENT // QR code generated, waiting for payment
-  PAYMENT_RECEIVED // Payment confirmed, ready to promote to registration
-  EXPIRED // Payment deadline passed
-  CANCELLED // User cancelled before payment
-  PROCESSED // Successfully converted to registration
-}
-
-model PendingPayment {
-  id      String               @id @default(cuid())
+model Registration {
+  id      String             @id @default(cuid())
+  userId  String? // Can be null for guest registrations
   eventId String
-  status  PendingPaymentStatus @default(AWAITING_PAYMENT)
-
-  // Primary registrant (can be null for guest registrations)
-  userId String?
+  status  RegistrationStatus @default(PENDING)
+
+  // Enhanced registration metadata
+  registrationType   RegistrationType   @default(INDIVIDUAL)
+  registrationSource RegistrationSource @default(WEB_FORM)
+
+  // Group registration support
+  isGroupLeader  Boolean @default(true) // Is this the primary registrant in a group
+  groupLeaderId  String? // Reference to group leader's registration (if this is a friend)
+  groupSize      Int     @default(1) // Total size of the group (including leader)
+  friendPosition Int? // Position within the group (null for leader, 1+ for friends)
 
   // Guest registration data (for non-authenticated users)
   guestEmail     String?
@@ -434,102 +405,6 @@
   guestPhone     String?
   isGuestRequest Boolean @default(false)
 
-  // Registration type and capacity tracking
-  registrationType  RegistrationType @default(INDIVIDUAL)
-  totalParticipants Int              @default(1) // Including primary + friends
-
-  // Friend registration data (JSON array of friend objects)
-  // Schema: [{"name": "John Doe", "email": "john@example.com", "phone": "+420123456789", "dietaryRequirements": "vegetarian", "specialRequests": "wheelchair access"}]
-  friendsData Json? @default("[]")
-
-  // Primary registrant additional data
-  primaryDietaryRequirements String?
-  primarySpecialRequests     String?
-  primaryNotes               String?
-
-  // Payment information
-  amount        Decimal       @db.Decimal(10, 2)
-  currency      String        @default("EUR")
-  paymentMethod PaymentMethod @default(QR_CODE)
-
-  // Bank transfer details for QR code generation
-  bankAccountId  String?
-  variableSymbol String? @unique // Slovak banking variable symbol
-  constantSymbol String?
-  specificSymbol String?
-
-  // QR code data
-  qrCodeData String? // Generated QR code string
-  qrCodeUrl  String? // URL to QR code image
-
-  // Expiration and lifecycle management
-  createdAt DateTime @default(now())
-  updatedAt DateTime @updatedAt
-  expiresAt DateTime // When payment request expires (typically 24-48 hours)
-
-  // Payment tracking
-  paidAt      DateTime?
-  verifiedAt  DateTime?
-  processedAt DateTime? // When converted to registration
-  cancelledAt DateTime?
-
-  // Additional metadata
-  description String? // Payment description
-  reference   String? // External payment reference
-  notes       String? // Internal notes
-
-  // Promotion tracking (for waiting list scenarios)
-  promotedFromWaitingList Boolean @default(false)
-  waitingListPosition     Int? // Original position if promoted from waiting list
-
-  // Relations
-  user        User?        @relation(fields: [userId], references: [id], onDelete: Cascade)
-  event       Event        @relation(fields: [eventId], references: [id], onDelete: Cascade)
-  bankAccount BankAccount? @relation(fields: [bankAccountId], references: [id])
-
-  // Reverse relations
-  registrations Registration[] @relation("RegistrationPendingPayment")
-  waitingLists  WaitingList[]  @relation("WaitingListPendingPayment")
-  payments      Payment[]      @relation("PaymentPendingPayment")
-
-  // Performance indexes
-  @@index([eventId, status, createdAt])
-  @@index([userId, status]) // For user's pending payments
-  @@index([status, expiresAt]) // For cleanup jobs
-  @@index([variableSymbol]) // For payment verification
-  @@index([isGuestRequest, status]) // For guest registration tracking
-  @@index([promotedFromWaitingList, waitingListPosition]) // For waiting list management
-  @@index([registrationType, totalParticipants]) // For capacity planning
-  @@index([paidAt, verifiedAt, processedAt]) // For payment lifecycle tracking
-  @@map("pending_payments")
-}
-
-// ================================
-// ENHANCED REGISTRATION SYSTEM
-// ================================
-
-model Registration {
-  id      String             @id @default(cuid())
-  userId  String? // Can be null for guest registrations
-  eventId String
-  status  RegistrationStatus @default(PENDING)
-
-  // Enhanced registration metadata
-  registrationType   RegistrationType   @default(INDIVIDUAL)
-  registrationSource RegistrationSource @default(WEB_FORM)
-
-  // Group registration support
-  isGroupLeader  Boolean @default(true) // Is this the primary registrant in a group
-  groupLeaderId  String? // Reference to group leader's registration (if this is a friend)
-  groupSize      Int     @default(1) // Total size of the group (including leader)
-  friendPosition Int? // Position within the group (null for leader, 1+ for friends)
-
-  // Guest registration data (for non-authenticated users)
-  guestEmail     String?
-  guestName      String?
-  guestPhone     String?
-  isGuestRequest Boolean @default(false)
-
   // Friend data (stored as JSON for group leader registrations)
   // Schema: [{"name": "John Doe", "email": "john@example.com", "phone": "+420123456789", "dietaryRequirements": "vegetarian", "specialRequests": "wheelchair access", "registrationId": "cuid"}]
   friendsData Json? @default("[]")
@@ -545,36 +420,9 @@
   specialRequests     String?
 
   // Payment tracking
-  requiresPayment  Boolean @default(false)
-  paymentId        String? @unique
-  pendingPaymentId String? // Reference to original pending payment
-<<<<<<< HEAD
-
-  // Waiting list promotion tracking
-  promotedFromWaitingList Boolean   @default(false)
-  waitingListPosition     Int? // Original position in waiting list
-  promotedAt              DateTime? // When promoted from waiting list
-
-=======
-
-  // New payment status tracking
-  paymentStatus RegistrationPaymentStatus @default(PENDING_VERIFICATION)
-  paymentClaimedAt DateTime?
-  paymentVerifiedAt DateTime?
-  paymentRejectedAt DateTime?
-  paymentRejectionReason String?
-  paymentMethod PaymentMethod? // BANK_TRANSFER, CASH, etc.
-
-  // Friend registration fields
-  friendInfo Json? // Stores friend details
-  registeredBy String? // User who registered the friend
-
-  // Waiting list promotion tracking
-  promotedFromWaitingList Boolean   @default(false)
-  waitingListPosition     Int? // Original position in waiting list
-  promotedAt              DateTime? // When promoted from waiting list
-
->>>>>>> 4134858c
+  requiresPayment Boolean @default(false)
+  paymentId       String? @unique
+
   // Relations
   user           User?           @relation(fields: [userId], references: [id], onDelete: Cascade)
   event          Event           @relation(fields: [eventId], references: [id], onDelete: Cascade)
@@ -594,17 +442,6 @@
   @@index([status, registeredAt]) // For admin reporting and timeline analysis
   @@index([requiresPayment, paymentId]) // For payment tracking
   @@index([confirmedAt]) // For attendance tracking
-  @@index([isGroupLeader, groupSize]) // For group registration queries
-  @@index([groupLeaderId, friendPosition]) // For group member queries
-  @@index([registrationType, registrationSource]) // For analytics
-  @@index([promotedFromWaitingList, promotedAt]) // For waiting list analytics
-  @@index([isGuestRequest, guestEmail]) // For guest registration management
-  @@index([pendingPaymentId]) // For linking to pending payments
-<<<<<<< HEAD
-=======
-  @@index([paymentStatus]) // For payment status queries
-  @@index([paymentStatus, paymentClaimedAt]) // For payment claiming analytics
->>>>>>> 4134858c
   @@map("registrations")
 }
 
@@ -743,12 +580,6 @@
   @@index([paidAt, verifiedAt]) // For financial reporting
   @@index([currency, amount]) // For financial analytics
   @@index([bankAccountId, status]) // For bank account reconciliation
-  @@index([pendingPaymentId]) // For pending payment tracking
-<<<<<<< HEAD
-=======
-  @@index([claimedAt]) // For payment claiming analytics
-  @@index([verifiedBy]) // For admin verification tracking
->>>>>>> 4134858c
   // TODO: Add payment amount validation at application level - amount > 0
   @@map("payments")
 }
